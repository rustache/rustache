use std::path::Path;
use parser::{Parser, Node, Value, Static, Unescaped, Section, Part};
use super::{Data, Strng, Bool, Vector, Hash, Func, Read};
use build::HashBuilder;
use compiler::Compiler;
use std::collections::HashMap;

pub struct Template<'a> {
   partials_path: String
}

impl<'a> Template<'a> {
    pub fn new() -> Template<'a> {
        let tmpl = Template {
            partials_path: String::new()
        };
        tmpl
    }  

    fn write_to_stream<'a, W: Writer>(&self, writer: &mut W, data: &str, errstr: &str) {

        let rv = writer.write_str(data);
        match rv {
            Err(err) => {
                let msg = format!("{}: {}", err, errstr);
                fail!(msg);
            }
            Ok(_) => { }
        }
    }

    fn escape_html(&self, input: &str) -> Box<String> {
        let mut rv = box String::new();
        for c in input.chars() {
            match c {
                '<'  => { rv.push_str("&lt;"); }
                '>'  => { rv.push_str("&gt;"); }
                '&'  => { rv.push_str("&amp;"); }
                '"'  => { rv.push_str("&quot;"); }
                _    => { rv.push(c); }
            }
        }
        rv
    }

    fn handle_unescaped_node<'a, W: Writer>(&self, data: &Data, key: String, writer: &mut W) {
        let mut tmp: String = String::new();
        match *data {
            Strng(ref val) => {
                tmp = tmp + *val;
                self.write_to_stream(writer, tmp.as_slice(), "render: unescaped node string fail");
            },
            Bool(ref val) => {
                match val {
                    &true  => tmp.push_str("true"),
                    &false => tmp.push_str("false")
                }
                self.write_to_stream(writer, tmp.as_slice(), "render: unescaped node bool");
            },
            Vector(ref list) => {
                for item in list.iter() {
                    self.handle_unescaped_node(item, key.to_string(), writer);
                }
            },
            Hash(ref hash) => {
                if hash.contains_key(&key) {
                    let ref tmp = hash[key];
                    self.handle_unescaped_node(tmp, key.to_string(), writer);
                }
            },
           Func(ref f) => {
                let f = &mut *f.borrow_mut();
                let val = (*f)("".to_string());
                writer.write_str(val.as_slice()).ok().expect("write failed in render");
            }

        }
    }

    fn handle_value_node<'a, W: Writer>(&self, data: &Data, key: String, writer: &mut W) {
        let mut tmp: String = String::new();
        match *data {
            Strng(ref val) => {
                tmp = *self.escape_html(&(*val.as_slice()));
                self.write_to_stream(writer, tmp.as_slice(), "render: value node string");
            },
            Bool(ref val) => {
                match val {
                    &true  => tmp.push_str("true"),
                    &false => tmp.push_str("false")
                }
                self.write_to_stream(writer, tmp.as_slice(), "render: value node bool");
            },
            Vector(ref list) => {
                for item in list.iter() {
                    self.handle_value_node(item, key.to_string(), writer);
                }
            },
            Hash(ref hash) => {
                if hash.contains_key(&key) {
                    let ref tmp = hash[key];
                    self.handle_value_node(tmp, key.to_string(), writer);
                }
            },
            Func(ref f) => {
                let f = &mut *f.borrow_mut();
                let val = (*f)("".to_string());
                let value = self.escape_html(val.as_slice());
                writer.write_str(value.as_slice()).ok().expect("write failed in render");
            }
        }       
    }

    fn handle_inverted_node<'a, W:Writer>(&mut self, nodes: &Vec<Node>, data: &HashMap<String, Data>, writer: &mut W) {
        for node in nodes.iter() {
            match *node {
                Static(key) => {
                    self.write_to_stream(writer, key.as_slice(), "render: inverted node static");
                },
                Part(filename, _) => {
                    self.handle_partial_file_node(filename, data, writer);
                },
                _ => {}
            }
        }
    }

    fn handle_section_node<'a, W: Writer>(&mut self, nodes: &Vec<Node>, data: &Data, datastore: &HashMap<String,Data>, writer: &mut W) {
        for node in nodes.iter() {
            match *node {
                Unescaped(key, _)  => {
                    self.handle_unescaped_node(data, key.to_string(), writer);
                }
                Value(key, _) => {
                    self.handle_value_node(data, key.to_string(), writer);
                }
                Static(key) => {
                    self.write_to_stream(writer, key.as_slice(), "render: section node static");
                }
                Section(ref key, ref children, ref inverted, _, _) => {
                    match inverted {
                        &false => {
                            match *data {
                                Hash(ref hash) => {
                                    self.handle_section_node(children, &hash[key.to_string()], datastore, writer);        
                                },
<<<<<<< HEAD
/*                                Func(ref f) => {
                                    let f = &mut *f.borrow_mut();
                                    let param = String::new();
                                    for child in children.into_iter() {
=======
                                Func(ref f) => {
                                    let f = &mut *f.borrow_mut();
                                    let param = String::new();
                                    for child in children.iter() {
>>>>>>> b20c7f70
                                        param.append(child);
                                    }
                                    let val = (*f)(param);
                                    val
<<<<<<< HEAD
                                },*/
=======
                                },
>>>>>>> b20c7f70
                                _ => {
                                    self.handle_section_node(children, data, datastore, writer);
                                }
                            }
                        },
                        &true => {
                            self.handle_inverted_node(children, datastore, writer);
                        }
                    }
                },
                Part(path, _) => {
                    self.handle_partial_file_node(path, datastore, writer);
                }
            }
        }
    }

   fn handle_partial_file_node<'a, W: Writer>(&mut self,
                                              filename: &str, 
                                                  data: &HashMap<String, Data>, 
                                                writer: &mut W) {
        let tmp = Path::new(self.partials_path.clone()).join(filename);
        match tmp.as_str() {
            None => fail!("path is not a valid UTF-8 sequence"),
            Some(_) => {
                let file = Read::read_file(tmp.clone());
                let compiler = Compiler::new(file.as_slice());
                let parser = Parser::new(&compiler.tokens);

                self.render(writer, data, &parser);
            }
        }
    }

    // writer: an io::stream to write the rendered template out to
    // data:   the internal HashBuilder data store
    // parser: the parser object that has the parsed nodes, see src/parse.js
    pub fn render<'a, W: Writer>(&mut self, writer: &mut W, data: &HashMap<String, Data>, parser: &Parser) {
        let mut tmp: String = String::new();

        // nodes are what the template file is parsed into
        // we have to iterate through each one and handle it as
        // the kind of node it is
        for node in parser.nodes.iter() {
            tmp.truncate(0);
            match *node {
                // unescaped nodes contain tags who's data gets written
                // out exactly as provided, no HTML escaping
                Unescaped(key, _)  => {
                    let tmp = key.to_string();
                    if data.contains_key(&tmp) {
                        let ref val = data[tmp];
                        self.handle_unescaped_node(val, "".to_string(), writer);
                    }
                }
                // value nodes contain tags who's data gets HTML escaped
                // when it gets written out
                Value(key, _) => {
                    let tmp = key.to_string();
                    if data.contains_key(&tmp) {
                        let ref val = data[tmp];
                        self.handle_value_node(val, "".to_string(), writer);
                    }
                }
                // static nodes are the test in the template that doesn't get modified, 
                // just gets written out character for character
                Static(key) => {
                    self.write_to_stream(writer, key, "render: static");
                    //writer.write_str(key).ok().expect("write failed in render");
                }
                // sections come in two kinds, normal and inverted
                //
                // inverted are if the tag data is not there, the Static between it 
                // and it's closing tag gets written out, otherwise the text is thrown out
                //
                // normal section tags enclose a bit of html that will get repeated
                // for each element found in it's data
                Section(ref key, ref children, ref inverted, _, _) => {
                    let tmp = key.to_string();
                    match (data.contains_key(&tmp), *inverted) {
                        (true, true) => {},
                        (false, false) => {},
                        (true, false) => {
                            let ref val = data[tmp];
                            self.handle_section_node(children, val, data, writer);
                        },
                        (false, true) => {
                            let ref val = data[tmp];
                            self.handle_inverted_node(children, data, writer);
                        }
                    }
                }
                // partials include external template files and compile and process them
                // at runtime, inserting them into the document at the point the tag is found
                Part(name, _) => {
                    self.handle_partial_file_node(name, data, writer);
                }
            }
        }
    }

    // main entry point to Template
    pub fn render_data<'a, W: Writer>(&mut self, writer: &mut W, datastore: &HashBuilder<'a>, parser: &Parser) {
        // we need to hang on to the partials path internally,
        // if there is one, for class methods to use.
        self.partials_path.truncate(0);
        self.partials_path.push_str(datastore.partials_path);

        self.render(writer, &datastore.data, parser);
    }

}

#[cfg(test)]
mod template_tests {
    use std::io::File;
    use std::io::MemWriter;
    use std::str;

    use parser::Parser;
    use template::Template;
    use compiler::Compiler;
    use build::HashBuilder;
    use super::super::Read;

    #[test]
    fn test_escape_html() {
        let s1 = "a < b > c & d \"spam\"\'";
        let a1 = "a &lt; b &gt; c &amp; d &quot;spam&quot;'";
        let s2 = "1<2 <b>hello</b>";
        let a2 = "1&lt;2 &lt;b&gt;hello&lt;/b&gt;";

        let mut w = MemWriter::new();
        let compiler = Compiler::new("{{ value }}");
        let parser = Parser::new(&compiler.tokens);
        let mut data = HashBuilder::new().insert_string("value", s1);
        Template::new().render_data(&mut w, &data, &parser);
        assert_eq!(a1, str::from_utf8(w.get_ref()).unwrap());

        w = MemWriter::new();
        data = HashBuilder::new().insert_string("value", s2);
        Template::new().render_data(&mut w, &data, &parser);
        assert_eq!(a2, str::from_utf8(w.get_ref()).unwrap());
    }

    #[test]
    fn test_not_escape_html() {
        let s2 = "1<2 <b>hello</b>";
        let mut w = MemWriter::new();
        let compiler2 = Compiler::new("{{& value }}");

        let parser = Parser::new(&compiler2.tokens);
        let data = HashBuilder::new().insert_string("value", s2);

        Template::new().render_data(&mut w, &data, &parser);
        assert_eq!(s2, str::from_utf8(w.get_ref()).unwrap());        
    }

    #[test]
    fn test_render_to_io_stream() {
        let mut w = MemWriter::new();

        let data = HashBuilder::new().insert_string("value1", "The heading");

        let compiler = Compiler::new("<h1>{{ value1 }}</h1>");
        let parser = Parser::new(&compiler.tokens);

        Template::new().render_data(&mut w, &data, &parser);
        assert_eq!("<h1>The heading</h1>".to_string(), String::from_utf8(w.unwrap()).unwrap());
    }

    #[test]
    fn test_unescaped_node_correct_string_data() {
        let mut w = MemWriter::new();
        let compiler = Compiler::new("<h1>{{& value1 }}</h1>");
        let parser = Parser::new(&compiler.tokens);
        let data = HashBuilder::new().insert_string("value1", "heading");

        Template::new().render_data(&mut w, &data, &parser);

        assert_eq!("<h1>heading</h1>".to_string(), String::from_utf8(w.unwrap()).unwrap());
    }

    #[test]
    fn test_unescaped_node_correct_html_string_data() {
        let s1 = "a < b > c & d \"spam\"\'";
        let a1 = "<h1>a < b > c & d \"spam\"\'</h1>";
        let mut w = MemWriter::new();
        let compiler = Compiler::new("<h1>{{& value1 }}</h1>");
        let parser = Parser::new(&compiler.tokens);
        let data = HashBuilder::new().insert_string("value1", s1);

        Template::new().render_data(&mut w, &data, &parser);

        assert_eq!(a1.to_string(), String::from_utf8(w.unwrap()).unwrap());
    }

    #[test]
    fn test_unescaped_node_correct_bool_false_data() {
        let mut w = MemWriter::new();
        let compiler = Compiler::new("<h1>{{& value1 }}</h1>");
        let parser = Parser::new(&compiler.tokens);
        let data = HashBuilder::new().insert_bool("value1", false);

        Template::new().render_data(&mut w, &data, &parser);

        assert_eq!("<h1>false</h1>".to_string(), String::from_utf8(w.unwrap()).unwrap());
    }

    #[test]
    fn test_unescaped_node_correct_bool_true_data() {
        let mut w = MemWriter::new();
        let compiler = Compiler::new("<h1>{{& value1 }}</h1>");
        let parser = Parser::new(&compiler.tokens);
        let data = HashBuilder::new().insert_bool("value1", true);

        Template::new().render_data(&mut w, &data, &parser);

        assert_eq!("<h1>true</h1>".to_string(), String::from_utf8(w.unwrap()).unwrap());
    }


    #[test]
    fn test_section_unescaped_string_data() {
        let mut w = MemWriter::new();
        let compiler = Compiler::new("{{# value1 }}{{& value }}{{/ value1}}");
        let parser = Parser::new(&compiler.tokens);
        let data = HashBuilder::new()
            .insert_hash("value1", |builder| {
                builder.insert_string("value", "<Section Value>")
            });

        Template::new().render_data(&mut w, &data, &parser);

        assert_eq!("<Section Value>".to_string(), String::from_utf8(w.unwrap()).unwrap());
    }

    #[test]
    fn test_section_value_string_data() {
        let mut w = MemWriter::new();
        let compiler = Compiler::new("{{# value1 }}{{ value }}{{/ value1 }}");
        let parser = Parser::new(&compiler.tokens);
        let data = HashBuilder::new()
            .insert_hash("value1", |builder| {
                builder.insert_string("value", "<Section Value>")
            });

        Template::new().render_data(&mut w, &data, &parser);

        assert_eq!("&lt;Section Value&gt;".to_string(), String::from_utf8(w.unwrap()).unwrap());
    }

    #[test]
    fn test_section_multiple_value_string_data() {
        let mut w = MemWriter::new();
        let compiler = Compiler::new("{{# names }}{{ name }}{{/ names }}");
        let parser = Parser::new(&compiler.tokens);
        let data = HashBuilder::new()
            .insert_hash("names", |builder| {
                builder.insert_vector("name", |builder| {
                    builder
                        .push_string("tom")
                        .push_string("robert")
                        .push_string("joe")
                })
            });

        Template::new().render_data(&mut w, &data, &parser);

        assert_eq!("tomrobertjoe".to_string(), String::from_utf8(w.unwrap()).unwrap());
    }

    #[test]
    fn test_excessively_nested_data() {
        let mut w = MemWriter::new();
        let compiler = Compiler::new("{{# hr }}{{# people }}{{ name }}{{/ people }}{{/ hr }}");
        let parser = Parser::new(&compiler.tokens);
        let data = HashBuilder::new()
            .insert_hash("hr", |builder| {
                builder.insert_hash("people", |builder| {
                    builder
                        .insert_vector("name", |builder| {
                            builder
                                .push_string("tom")
                                .push_string("robert")
                                .push_string("joe")
                    })
                })
            });

        Template::new().render_data(&mut w, &data, &parser);
        assert_eq!("tomrobertjoe".to_string(), String::from_utf8(w.unwrap()).unwrap());
    }    

    #[test]
    fn test_value_node_correct_html_string_data() {
        let s1 = "a < b > c & d \"spam\"\'";
        let a1 = "a &lt; b &gt; c &amp; d &quot;spam&quot;'";
        let mut w = MemWriter::new();
        let compiler = Compiler::new("{{ value1 }}");
        let parser = Parser::new(&compiler.tokens);
        let data = HashBuilder::new().insert_string("value1", s1);

        Template::new().render_data(&mut w, &data, &parser);

        assert_eq!(a1.to_string(), String::from_utf8(w.unwrap()).unwrap());
    }

    #[test]
    fn test_value_node_correct_string_data() {
        let mut w = MemWriter::new();
        let compiler = Compiler::new("<h1>{{ value1 }}<h1>");
        let parser = Parser::new(&compiler.tokens);
        let data = HashBuilder::new().insert_string("value1", "heading");

        Template::new().render_data(&mut w, &data, &parser);

        assert_eq!("<h1>heading<h1>".to_string(), String::from_utf8(w.unwrap()).unwrap());
    }

    #[test]
    fn test_unescaped_node_lambda_data() {
        let mut w = MemWriter::new();
        let compiler = Compiler::new("<h1>{{& func1 }}<h1>");
        let parser = Parser::new(&compiler.tokens);
        let data = HashBuilder::new().insert_func("func1", |_| {
            "heading".to_string()
        });

        Template::new().render_data(&mut w, &data, &parser);

        assert_eq!("<h1>heading<h1>".to_string(), String::from_utf8(w.unwrap()).unwrap());
    }

    #[test]
    fn test_value_node_lambda_data() {
        let mut w = MemWriter::new();
        let compiler = Compiler::new("<h1>{{ func1 }}<h1>");
        let parser = Parser::new(&compiler.tokens);
        let data = HashBuilder::new().insert_func("func1", |_| {
            "heading".to_string()
        });

        Template::new().render_data(&mut w, &data, &parser);

        assert_eq!("<h1>heading<h1>".to_string(), String::from_utf8(w.unwrap()).unwrap());
    }

    #[test]
    fn test_value_node_correct_html_string_lambda_data() {
        let s1 = "a < b > c & d \"spam\"\'";
        let a1 = "a &lt; b &gt; c &amp; d &quot;spam&quot;'";
        let mut w = MemWriter::new();
        let compiler = Compiler::new("{{ func1 }}");
        let parser = Parser::new(&compiler.tokens);
        let data = HashBuilder::new().insert_func("func1", |_| {
            s1.to_string()
        });

        Template::new().render_data(&mut w, &data, &parser);

        assert_eq!(a1.to_string(), String::from_utf8(w.unwrap()).unwrap());
    }

    #[test]
    fn test_value_node_correct_false_bool_data() {
        let mut w = MemWriter::new();
        let compiler = Compiler::new("{{ value1 }}");
        let parser = Parser::new(&compiler.tokens);
        let data = HashBuilder::new().insert_bool("value1", false);

        Template::new().render_data(&mut w, &data, &parser);

        assert_eq!("false".to_string(), String::from_utf8(w.unwrap()).unwrap());
    }

    #[test]
    fn test_value_node_correct_true_bool_data() {
        let mut w = MemWriter::new();
        let compiler = Compiler::new("{{ value1 }}");
        let parser = Parser::new(&compiler.tokens);
        let data = HashBuilder::new().insert_bool("value1", true);

        Template::new().render_data(&mut w, &data, &parser);

        assert_eq!("true".to_string(), String::from_utf8(w.unwrap()).unwrap());
    }

    #[test]
    fn test_partial_node_correct_data() {
        let mut w = MemWriter::new();
        let compiler = Compiler::new("A wise woman once said: {{> hopper_quote.partial }}");
        let parser = Parser::new(&compiler.tokens);
        let data = HashBuilder::new().insert_string("author", "Grace Hopper")
                                     .set_partials_path("test_data");

        let mut s: String = String::new();
        s.push_str("A wise woman once said: It's easier to get forgiveness than permission.-Grace Hopper");

        Template::new().render_data(&mut w, &data, &parser);
        assert_eq!(s, String::from_utf8(w.unwrap()).unwrap());
    }

    #[test]
    fn test_partial_node_correct_data_with_extra() {
        let mut w = MemWriter::new();
        let compiler = Compiler::new("A wise woman once said: {{> hopper_quote.partial }} something else {{ extra }}");
        let parser = Parser::new(&compiler.tokens);
        let data = HashBuilder::new().insert_string("author", "Grace Hopper")
                                     .insert_string("extra", "extra data")
                                     .set_partials_path("test_data");

        let mut s: String = String::new();
        s.push_str("A wise woman once said: It's easier to get forgiveness than permission.-Grace Hopper something else extra data");

        Template::new().render_data(&mut w, &data, &parser);
        assert_eq!(s, String::from_utf8(w.unwrap()).unwrap());
    }

    #[test]
    fn test_section_node_partial_node_correct_data() {
        let mut w = MemWriter::new();
        let data = HashBuilder::new()
            .set_partials_path("test_data")
            .insert_hash("people", |builder| {
                builder.insert_vector("information", |builder| {
                    builder
                        .push_string("<tr><td>Jarrod</td><td>Ruhland</td></tr>")
                        .push_string("<tr><td>Sean</td><td>Chen</td></tr>")
                        .push_string("<tr><td>Fleur</td><td>Dragan</td></tr>")
                        .push_string("<tr><td>Jim</td><td>O'Brien</td></tr>")
                    }
                )}
            );

        let file = Read::read_file(Path::new("test_data/section_with_partial_template.html"));
        let compiler = Compiler::new(file.as_slice());
        let parser = Parser::new(&compiler.tokens);

        Template::new().render_data(&mut w, &data, &parser);

        let mut f = File::create(&Path::new("test_data/section_with_partial.html"));
        let completed = f.write(w.unwrap().as_slice());
        assert_eq!(completed, Ok(()));


        //assert_eq!(s, String::from_utf8(w.unwrap()).unwrap());
    }
}<|MERGE_RESOLUTION|>--- conflicted
+++ resolved
@@ -144,26 +144,15 @@
                                 Hash(ref hash) => {
                                     self.handle_section_node(children, &hash[key.to_string()], datastore, writer);        
                                 },
-<<<<<<< HEAD
 /*                                Func(ref f) => {
                                     let f = &mut *f.borrow_mut();
                                     let param = String::new();
                                     for child in children.into_iter() {
-=======
-                                Func(ref f) => {
-                                    let f = &mut *f.borrow_mut();
-                                    let param = String::new();
-                                    for child in children.iter() {
->>>>>>> b20c7f70
                                         param.append(child);
                                     }
                                     let val = (*f)(param);
                                     val
-<<<<<<< HEAD
                                 },*/
-=======
-                                },
->>>>>>> b20c7f70
                                 _ => {
                                     self.handle_section_node(children, data, datastore, writer);
                                 }
@@ -608,8 +597,5 @@
         let mut f = File::create(&Path::new("test_data/section_with_partial.html"));
         let completed = f.write(w.unwrap().as_slice());
         assert_eq!(completed, Ok(()));
-
-
-        //assert_eq!(s, String::from_utf8(w.unwrap()).unwrap());
     }
 }